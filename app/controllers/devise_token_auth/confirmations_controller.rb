--- conflicted
+++ resolved
@@ -24,18 +24,11 @@
           redirect_to_link = DeviseTokenAuth::Url.generate(redirect_url, redirect_header_options)
         end
 
-<<<<<<< HEAD
         redirect_to(redirect_to_link, allow_other_host: true)
       else
         if redirect_url
           redirect_to(DeviseTokenAuth::Url.generate(redirect_url, account_confirmation_success: false),
                       allow_other_host: true)
-=======
-        redirect_to(redirect_to_link, redirect_options)
-      else
-        if redirect_url
-          redirect_to DeviseTokenAuth::Url.generate(redirect_url, account_confirmation_success: false), redirect_options
->>>>>>> 9719d245
         else
           raise ActionController::RoutingError, 'Not Found'
         end
