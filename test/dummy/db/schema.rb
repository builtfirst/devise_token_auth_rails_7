--- conflicted
+++ resolved
@@ -76,8 +76,6 @@
   add_index "mangs", ["email"], name: "index_mangs_on_email"
   add_index "mangs", ["reset_password_token"], name: "index_mangs_on_reset_password_token", unique: true
   add_index "mangs", ["uid", "provider"], name: "index_mangs_on_uid_and_provider", unique: true
-<<<<<<< HEAD
-=======
 
   create_table "nice_users", force: :cascade do |t|
     t.string   "provider",                            null: false
@@ -107,7 +105,6 @@
   add_index "nice_users", ["email"], name: "index_nice_users_on_email"
   add_index "nice_users", ["reset_password_token"], name: "index_nice_users_on_reset_password_token", unique: true
   add_index "nice_users", ["uid", "provider"], name: "index_nice_users_on_uid_and_provider", unique: true
->>>>>>> 57826c6f
 
   create_table "only_email_users", force: :cascade do |t|
     t.string   "provider",                        null: false
