--- conflicted
+++ resolved
@@ -67,16 +67,10 @@
 
 You may also need to configure the following items:
 
-<<<<<<< HEAD
-* **Omniauth providers** when using 3rd party oauth2 authentication. [Read more](#omniauth-authentication).
+* **OmniAuth providers** when using 3rd party oauth2 authentication. [Read more](#omniauth-authentication).
 * **Cross Origin Request Settings** when using cross-domain clients. [Read more](#cors).
 * **Email** when using email registration. [Read more](#email-authentication).
-* **Multiple model support** if you're into that sort of thing. [Read more](#using-multiple-models).
-=======
-* [OmniAuth providers](#omniauth-authentication) for 3rd party oauth2 authentication.
-* [Cross Origin Request Settings](#cors) when using cross-domain clients.
-* [Email](#email-authentication) for email registration.
->>>>>>> b72f22e2
+* **Multiple model support** may require additional steps. [Read more](#using-multiple-models).
 
 [Jump here](#configuration-cont) for more configuration information.
 
